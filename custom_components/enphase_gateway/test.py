import requests
import json
from requests.adapters import HTTPAdapter, Retry
import datetime
#import jwt


<<<<<<< HEAD

x = None

print(x.get("test"))




    
    
=======
test1 ={"teyt": 1}
test2 ={"teyt1": 2}
x=1
y=2
if x==1 and y == 3:
    print("x")
    
v = True
z= True

test1 = "Envoy"
test2 = "Enphase Gateway"

if "Envo" in ("Envoy",):
    print("v")
>>>>>>> d5ac5b85
<|MERGE_RESOLUTION|>--- conflicted
+++ resolved
@@ -3,33 +3,3 @@
 from requests.adapters import HTTPAdapter, Retry
 import datetime
 #import jwt
-
-
-<<<<<<< HEAD
-
-x = None
-
-print(x.get("test"))
-
-
-
-
-    
-    
-=======
-test1 ={"teyt": 1}
-test2 ={"teyt1": 2}
-x=1
-y=2
-if x==1 and y == 3:
-    print("x")
-    
-v = True
-z= True
-
-test1 = "Envoy"
-test2 = "Enphase Gateway"
-
-if "Envo" in ("Envoy",):
-    print("v")
->>>>>>> d5ac5b85
